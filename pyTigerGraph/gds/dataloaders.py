--- conflicted
+++ resolved
@@ -920,17 +920,133 @@
                     if add_self_loop:
                         edgelist = add_self_loops(edgelist)[0]
                     data["edge_index"] = edgelist
-            elif mode == "spektral":
-                n_edges = len(edgelist)
-                n_vertices = len(vertices)
-                adjacency_data = [1 for i in range(n_edges)] #spektral adjacency format requires weights for each edge to initialize
-                adjacency = scipy.sparse.coo_matrix((adjacency_data, (edgelist["tmp_id_x"], edgelist["tmp_id_y"])), shape=(n_vertices, n_vertices))
-                if add_self_loop:
-                    adjacency = spektral.utils.add_self_loops(adjacency, value=1)
-                edge_index = np.stack((adjacency.row, adjacency.col), axis=-1)
-                data = spektral.data.graph.Graph(A=adjacency)
-            del edgelist
-            # Deal with edge attributes        
+                elif mode == "spektral":
+                    n_edges = len(edgelist)
+                    n_vertices = len(vertices)
+                    adjacency_data = [1 for i in range(n_edges)] #spektral adjacency format requires weights for each edge to initialize
+                    adjacency = scipy.sparse.coo_matrix((adjacency_data, (edgelist["tmp_id_x"], edgelist["tmp_id_y"])), shape=(n_vertices, n_vertices))
+                    if add_self_loop:
+                        adjacency = spektral.utils.add_self_loops(adjacency, value=1)
+                    edge_index = np.stack((adjacency.row, adjacency.col), axis=-1)
+                    data = spektral.data.graph.Graph(A=adjacency)
+                del edgelist     
+                # Deal with edge attributes
+                if e_in_feats:
+                    add_attributes(e_in_feats, e_attr_types, edges, 
+                                   data, is_hetero, mode, "edge_feat", "edge")
+                if e_out_labels:
+                    add_attributes(e_out_labels, e_attr_types, edges, 
+                                   data, is_hetero, mode, "edge_label", "edge")
+                if e_extra_feats:
+                    add_sep_attr(e_extra_feats, e_attr_types, edges,
+                                 data, is_hetero, mode, "edge")            
+                del edges
+                # Deal with vertex attributes next
+                if v_in_feats:
+                    add_attributes(v_in_feats, v_attr_types, vertices, 
+                                   data, is_hetero, mode, "x", "vertex")
+                if v_out_labels:
+                    add_attributes(v_out_labels, v_attr_types, vertices, 
+                                   data, is_hetero, mode, "y", "vertex")
+                if v_extra_feats:
+                    add_sep_attr(v_extra_feats, v_attr_types, vertices,
+                                 data, is_hetero, mode, "vertex")
+                del vertices
+            else:
+                # Heterogeneous graph
+                # Deal with edgelist first
+                edgelist = {}
+                if reindex:
+                    id_map = {}
+                    for vtype in vertices:
+                        vertices[vtype]["tmp_id"] = range(len(vertices[vtype]))
+                        id_map[vtype] = vertices[vtype][["vid", "tmp_id"]]
+                    for etype in edges:
+                        source_type = e_attr_types[etype]["FromVertexTypeName"]
+                        target_type = e_attr_types[etype]["ToVertexTypeName"]
+                        if e_attr_types[etype]["IsDirected"] or source_type==target_type:
+                            edges[etype] = edges[etype].merge(id_map[source_type], left_on="source", right_on="vid")
+                            edges[etype].drop(columns=["source", "vid"], inplace=True)
+                            edges[etype] = edges[etype].merge(id_map[target_type], left_on="target", right_on="vid")
+                            edges[etype].drop(columns=["target", "vid"], inplace=True)
+                            edgelist[etype] = edges[etype][["tmp_id_x", "tmp_id_y"]]
+                        else:
+                            subdf1 = edges[etype].merge(id_map[source_type], left_on="source", right_on="vid")
+                            subdf1.drop(columns=["source", "vid"], inplace=True)
+                            subdf1 = subdf1.merge(id_map[target_type], left_on="target", right_on="vid")
+                            subdf1.drop(columns=["target", "vid"], inplace=True)
+                            if len(subdf1) < len(edges[etype]):
+                                subdf2 = edges[etype].merge(id_map[source_type], left_on="target", right_on="vid")
+                                subdf2.drop(columns=["target", "vid"], inplace=True)
+                                subdf2 = subdf2.merge(id_map[target_type], left_on="source", right_on="vid")
+                                subdf2.drop(columns=["source", "vid"], inplace=True)
+                                subdf1 = pd.concat((subdf1, subdf2), ignore_index=True)
+                            edges[etype] = subdf1
+                            edgelist[etype] = edges[etype][["tmp_id_x", "tmp_id_y"]]
+                else:
+                    for etype in edges:
+                        edgelist[etype] = edges[etype][["source", "target"]]
+                for etype in edges:
+                    edgelist[etype] = torch.tensor(edgelist[etype].to_numpy().T, dtype=torch.long)
+                if mode == "dgl":
+                    data = dgl.heterograph({
+                        (e_attr_types[etype]["FromVertexTypeName"], etype, e_attr_types[etype]["ToVertexTypeName"]): (edgelist[etype][0], edgelist[etype][1]) for etype in edgelist})
+                    if add_self_loop:
+                        data = dgl.add_self_loop(data)
+                    data.extra_data = {}
+                elif mode == "pyg":
+                    data = pygHeteroData()
+                    for etype in edgelist:
+                        if add_self_loop:
+                            edgelist[etype] = add_self_loops(edgelist[etype])[0]
+                        data[e_attr_types[etype]["FromVertexTypeName"], 
+                             etype,
+                             e_attr_types[etype]["ToVertexTypeName"]].edge_index = edgelist[etype]
+                del edgelist
+                # Deal with edge attributes
+                if e_in_feats:
+                    for etype in edges:
+                        if etype not in e_in_feats:
+                            continue
+                        add_attributes(e_in_feats[etype], e_attr_types[etype], edges[etype], 
+                                       data, is_hetero, mode, "edge_feat", "edge", etype)
+                if e_out_labels:
+                    for etype in edges:
+                        if etype not in e_out_labels:
+                            continue
+                        add_attributes(e_out_labels[etype], e_attr_types[etype], edges[etype], 
+                                       data, is_hetero, mode, "edge_label", "edge", etype)
+                if e_extra_feats:
+                    for etype in edges:
+                        if etype not in e_extra_feats:
+                            continue
+                        add_sep_attr(e_extra_feats[etype], e_attr_types[etype], edges[etype],
+                                     data, is_hetero, mode, "edge", etype)   
+                del edges
+                # Deal with vertex attributes next
+                if v_in_feats:
+                    for vtype in vertices:
+                        if vtype not in v_in_feats:
+                            continue
+                        add_attributes(v_in_feats[vtype], v_attr_types[vtype], vertices[vtype], 
+                                       data, is_hetero, mode, "x", "vertex", vtype)
+                if v_out_labels:
+                    for vtype in vertices:
+                        if vtype not in v_out_labels:
+                            continue
+                        add_attributes(v_out_labels[vtype], v_attr_types[vtype], vertices[vtype], 
+                                       data, is_hetero, mode, "y", "vertex", vtype)
+                if v_extra_feats:
+                    for vtype in vertices:
+                        if vtype not in v_extra_feats:
+                            continue
+                        add_sep_attr(v_extra_feats[vtype], v_attr_types[vtype], vertices[vtype],
+                                     data, is_hetero, mode, "vertex", vtype)   
+                del vertices
+        elif out_format.lower() == "dataframe":
+            pass
+        else:
+            raise NotImplementedError
 
             if e_in_feats:
                 add_attributes(e_in_feats, e_attr_types, edges, 
@@ -979,7 +1095,6 @@
                     edgelist[etype] = edges[etype][["tmp_id_x", "tmp_id_y"]]
             else:
                 for etype in edges:
-<<<<<<< HEAD
                     edgelist[etype] = edges[etype][["source", "target"]]
             for etype in edges:
                 edgelist[etype] = torch.tensor(edgelist[etype].to_numpy().T, dtype=torch.long)
@@ -1040,70 +1155,6 @@
         
         return data
 
-=======
-                    edgelist[etype] = torch.tensor(edgelist[etype].to_numpy().T, dtype=torch.long)
-                if mode == "dgl":
-                    data = dgl.heterograph({
-                        (e_attr_types[etype]["FromVertexTypeName"], etype, e_attr_types[etype]["ToVertexTypeName"]): (edgelist[etype][0], edgelist[etype][1]) for etype in edgelist})
-                    if add_self_loop:
-                        data = dgl.add_self_loop(data)
-                    data.extra_data = {}
-                elif mode == "pyg":
-                    data = pygHeteroData()
-                    for etype in edgelist:
-                        if add_self_loop:
-                            edgelist[etype] = add_self_loops(edgelist[etype])[0]
-                        data[e_attr_types[etype]["FromVertexTypeName"], 
-                             etype,
-                             e_attr_types[etype]["ToVertexTypeName"]].edge_index = edgelist[etype]
-                del edgelist
-                # Deal with edge attributes
-                if e_in_feats:
-                    for etype in edges:
-                        if etype not in e_in_feats:
-                            continue
-                        add_attributes(e_in_feats[etype], e_attr_types[etype], edges[etype], 
-                                       data, is_hetero, mode, "edge_feat", "edge", etype)
-                if e_out_labels:
-                    for etype in edges:
-                        if etype not in e_out_labels:
-                            continue
-                        add_attributes(e_out_labels[etype], e_attr_types[etype], edges[etype], 
-                                       data, is_hetero, mode, "edge_label", "edge", etype)
-                if e_extra_feats:
-                    for etype in edges:
-                        if etype not in e_extra_feats:
-                            continue
-                        add_sep_attr(e_extra_feats[etype], e_attr_types[etype], edges[etype],
-                                     data, is_hetero, mode, "edge", etype)   
-                del edges
-                # Deal with vertex attributes next
-                if v_in_feats:
-                    for vtype in vertices:
-                        if vtype not in v_in_feats:
-                            continue
-                        add_attributes(v_in_feats[vtype], v_attr_types[vtype], vertices[vtype], 
-                                       data, is_hetero, mode, "x", "vertex", vtype)
-                if v_out_labels:
-                    for vtype in vertices:
-                        if vtype not in v_out_labels:
-                            continue
-                        add_attributes(v_out_labels[vtype], v_attr_types[vtype], vertices[vtype], 
-                                       data, is_hetero, mode, "y", "vertex", vtype)
-                if v_extra_feats:
-                    for vtype in vertices:
-                        if vtype not in v_extra_feats:
-                            continue
-                        add_sep_attr(v_extra_feats[vtype], v_attr_types[vtype], vertices[vtype],
-                                     data, is_hetero, mode, "vertex", vtype)   
-                del vertices
-        elif out_format.lower() == "dataframe":
-            pass
-        else:
-            raise NotImplementedError
-
-        return data
-
     def _start_request(self, out_tuple: bool, resp_type: str):
         # If using kafka
         if self.kafka_address_consumer:
@@ -1148,7 +1199,6 @@
                 ),
             )
             self._requester.start()
->>>>>>> 4506429c
 
     def _start(self) -> None:
         # This is a template. Implement your own logics here.
