--- conflicted
+++ resolved
@@ -83,32 +83,6 @@
         self.password = password
         self.graphname = graphname
 
-<<<<<<< HEAD
-=======
-        if "tgcloud" in self.netloc.lower():
-            self.tgCloud = True
-
-        self.tgCloud = tgCloud or gcp
-        restppPort = str(restppPort)
-        if self.tgCloud and (restppPort == "9000" or restppPort == "443"):
-            # TODO Should not `sslPort` be used instead of hard coded value?
-            self.restppPort = "443"
-            self.restppUrl = self.host + ":443" + "/restpp"
-        else:
-            self.restppPort = restppPort
-            self.restppUrl = self.host + ":" + self.restppPort
-        self.gsPort = ""
-        gsPort = str(gsPort)
-        if self.tgCloud and (gsPort == "14240" or gsPort == "443"):
-            # TODO Should not `sslPort` be used instead of hard coded value?
-            self.gsPort = "443"
-            self.gsUrl = self.host + ":443"
-        else:
-            self.gsPort = gsPort
-            self.gsUrl = self.host + ":" + self.gsPort
-        self.url = ""
-
->>>>>>> 4c3c301c
         self.apiToken = apiToken
         # TODO Eliminate version and use gsqlVersion only, meaning TigerGraph server version
         if gsqlVersion != "":
